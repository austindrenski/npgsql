#region License
// The PostgreSQL License
//
// Copyright (C) 2016 The Npgsql Development Team
//
// Permission to use, copy, modify, and distribute this software and its
// documentation for any purpose, without fee, and without a written
// agreement is hereby granted, provided that the above copyright notice
// and this paragraph and the following two paragraphs appear in all copies.
//
// IN NO EVENT SHALL THE NPGSQL DEVELOPMENT TEAM BE LIABLE TO ANY PARTY
// FOR DIRECT, INDIRECT, SPECIAL, INCIDENTAL, OR CONSEQUENTIAL DAMAGES,
// INCLUDING LOST PROFITS, ARISING OUT OF THE USE OF THIS SOFTWARE AND ITS
// DOCUMENTATION, EVEN IF THE NPGSQL DEVELOPMENT TEAM HAS BEEN ADVISED OF
// THE POSSIBILITY OF SUCH DAMAGE.
//
// THE NPGSQL DEVELOPMENT TEAM SPECIFICALLY DISCLAIMS ANY WARRANTIES,
// INCLUDING, BUT NOT LIMITED TO, THE IMPLIED WARRANTIES OF MERCHANTABILITY
// AND FITNESS FOR A PARTICULAR PURPOSE. THE SOFTWARE PROVIDED HEREUNDER IS
// ON AN "AS IS" BASIS, AND THE NPGSQL DEVELOPMENT TEAM HAS NO OBLIGATIONS
// TO PROVIDE MAINTENANCE, SUPPORT, UPDATES, ENHANCEMENTS, OR MODIFICATIONS.
#endregion

#if NET451

using System;
using System.Data;
using Npgsql;

using NpgsqlTypes;

using NUnit.Framework;

namespace Npgsql.Tests
{
    public class DataAdapterTests : TestBase
    {
        [Test]
        public void UseDataAdapter()
        {
            using (var conn = OpenConnection())
            using (var command = new NpgsqlCommand("SELECT 1", conn))
            {
                var da = new NpgsqlDataAdapter();
                da.SelectCommand = command;
                var ds = new DataSet();
                da.Fill(ds);
                //ds.WriteXml("TestUseDataAdapter.xml");
            }
        }

        [Test]
        public void UseDataAdapterNpgsqlConnectionConstructor()
        {
            using (var conn = OpenConnection())
            using (var command = new NpgsqlCommand("SELECT 1", conn))
            {
                command.Connection = conn;
                var da = new NpgsqlDataAdapter(command);
                var ds = new DataSet();
                da.Fill(ds);
                //ds.WriteXml("TestUseDataAdapterNpgsqlConnectionConstructor.xml");
            }
        }

        [Test]
        public void UseDataAdapterStringNpgsqlConnectionConstructor()
        {
            using (var conn = OpenConnection())
            {
                var da = new NpgsqlDataAdapter("SELECT 1", conn);
                var ds = new DataSet();
                da.Fill(ds);
                //ds.WriteXml("TestUseDataAdapterStringNpgsqlConnectionConstructor.xml");
            }
        }

        [Test]
        public void UseDataAdapterStringStringConstructor()
        {
            var da = new NpgsqlDataAdapter("SELECT 1", ConnectionString);
            var ds = new DataSet();
            da.Fill(ds);
            //ds.WriteXml("TestUseDataAdapterStringStringConstructor.xml");
        }

        [Test]
        public void UseDataAdapterStringStringConstructor2()
        {
            var da = new NpgsqlDataAdapter("SELECT 1", ConnectionString);
            var ds = new DataSet();
            da.Fill(ds);
            //ds.WriteXml("TestUseDataAdapterStringStringConstructor2.xml");
        }

        [Test]
        [MonoIgnore("Bug in mono, submitted pull request: https://github.com/mono/mono/pull/1172")]
        public void InsertWithDataSet()
        {
            using (var conn = OpenConnection())
            {
                Setup(conn);
                var ds = new DataSet();
                var da = new NpgsqlDataAdapter("SELECT * FROM data", conn);

                da.InsertCommand = new NpgsqlCommand("INSERT INTO data (field_int2, field_timestamp, field_numeric) VALUES (:a, :b, :c)", conn);

                da.InsertCommand.Parameters.Add(new NpgsqlParameter("a", DbType.Int16));
                da.InsertCommand.Parameters.Add(new NpgsqlParameter("b", DbType.DateTime));
                da.InsertCommand.Parameters.Add(new NpgsqlParameter("c", DbType.Decimal));

                da.InsertCommand.Parameters[0].Direction = ParameterDirection.Input;
                da.InsertCommand.Parameters[1].Direction = ParameterDirection.Input;
                da.InsertCommand.Parameters[2].Direction = ParameterDirection.Input;

                da.InsertCommand.Parameters[0].SourceColumn = "field_int2";
                da.InsertCommand.Parameters[1].SourceColumn = "field_timestamp";
                da.InsertCommand.Parameters[2].SourceColumn = "field_numeric";

                da.Fill(ds);

                var dt = ds.Tables[0];
                var dr = dt.NewRow();
                dr["field_int2"] = 4;
                dr["field_timestamp"] = new DateTime(2003, 01, 30, 14, 0, 0);
                dr["field_numeric"] = 7.3M;
                dt.Rows.Add(dr);

                var ds2 = ds.GetChanges();
                da.Update(ds2);

                ds.Merge(ds2);
                ds.AcceptChanges();

                var dr2 = new NpgsqlCommand("SELECT field_int2, field_numeric, field_timestamp FROM data", conn).ExecuteReader();
                dr2.Read();

                Assert.AreEqual(4, dr2[0]);
                Assert.AreEqual(7.3000000M, dr2[1]);
                dr2.Close();
            }
        }

        [Test]
        public void DataAdapterUpdateReturnValue()
        {
            using (var conn = OpenConnection())
            {
                Setup(conn);
                var ds = new DataSet();
                var da = new NpgsqlDataAdapter("SELECT * FROM data", conn);

                da.InsertCommand = new NpgsqlCommand(@"INSERT INTO data (field_int2, field_timestamp, field_numeric) VALUES (:a, :b, :c)", conn);

                da.InsertCommand.Parameters.Add(new NpgsqlParameter("a", DbType.Int16));
                da.InsertCommand.Parameters.Add(new NpgsqlParameter("b", DbType.DateTime));
                da.InsertCommand.Parameters.Add(new NpgsqlParameter("c", DbType.Decimal));

                da.InsertCommand.Parameters[0].Direction = ParameterDirection.Input;
                da.InsertCommand.Parameters[1].Direction = ParameterDirection.Input;
                da.InsertCommand.Parameters[2].Direction = ParameterDirection.Input;

                da.InsertCommand.Parameters[0].SourceColumn = "field_int2";
                da.InsertCommand.Parameters[1].SourceColumn = "field_timestamp";
                da.InsertCommand.Parameters[2].SourceColumn = "field_numeric";

                da.Fill(ds);

                var dt = ds.Tables[0];
                var dr = dt.NewRow();
                dr["field_int2"] = 4;
                dr["field_timestamp"] = new DateTime(2003, 01, 30, 14, 0, 0);
                dr["field_numeric"] = 7.3M;
                dt.Rows.Add(dr);

                dr = dt.NewRow();
                dr["field_int2"] = 4;
                dr["field_timestamp"] = new DateTime(2003, 01, 30, 14, 0, 0);
                dr["field_numeric"] = 7.3M;
                dt.Rows.Add(dr);

                var ds2 = ds.GetChanges();
                var daupdate = da.Update(ds2);

                Assert.AreEqual(2, daupdate);
            }
        }

        [Test]
        [Ignore("")]
        public void DataAdapterUpdateReturnValue2()
        {
            using (var conn = OpenConnection())
            {
                var cmd = conn.CreateCommand();
                var da = new NpgsqlDataAdapter("select * from tabled", conn);
                var cb = new NpgsqlCommandBuilder(da);
                var ds = new DataSet();
                da.Fill(ds);

                //## Insert a new row with id = 1
                ds.Tables[0].Rows.Add(new Object[] {0.4, 0.5});
                da.Update(ds);

                //## change id from 1 to 2
                cmd.CommandText = "update tabled set field_float4 = 0.8";
                cmd.ExecuteNonQuery();

                //## change value to newvalue
                ds.Tables[0].Rows[0][1] = 0.7;
                //## update should fail, and make a DBConcurrencyException
                var count = da.Update(ds);
                //## count is 1, even if the isn't updated in the database
                Assert.AreEqual(0, count);
            }
        }

        [Test]
        public void FillWithEmptyResultset()
        {
            using (var conn = OpenConnection())
            {
                Setup(conn);
                var ds = new DataSet();
                var da = new NpgsqlDataAdapter("SELECT field_serial, field_int2, field_timestamp, field_numeric FROM data WHERE field_serial = -1", conn);

                da.Fill(ds);

                Assert.AreEqual(1, ds.Tables.Count);
                Assert.AreEqual(4, ds.Tables[0].Columns.Count);
                Assert.AreEqual("field_serial", ds.Tables[0].Columns[0].ColumnName);
                Assert.AreEqual("field_int2", ds.Tables[0].Columns[1].ColumnName);
                Assert.AreEqual("field_timestamp", ds.Tables[0].Columns[2].ColumnName);
                Assert.AreEqual("field_numeric", ds.Tables[0].Columns[3].ColumnName);
            }
        }

        [Test]
        [Ignore("")]
        public void FillAddWithKey()
        {
            using (var conn = OpenConnection())
            {
                Setup(conn);
                var ds = new DataSet();
                var da = new NpgsqlDataAdapter("select field_serial, field_int2, field_timestamp, field_numeric from tableb", conn);

                da.MissingSchemaAction = MissingSchemaAction.AddWithKey;
                da.Fill(ds);

                var field_serial = ds.Tables[0].Columns[0];
                var field_int2 = ds.Tables[0].Columns[1];
                var field_timestamp = ds.Tables[0].Columns[2];
                var field_numeric = ds.Tables[0].Columns[3];

                Assert.IsFalse(field_serial.AllowDBNull);
                Assert.IsTrue(field_serial.AutoIncrement);
                Assert.AreEqual("field_serial", field_serial.ColumnName);
                Assert.AreEqual(typeof (int), field_serial.DataType);
                Assert.AreEqual(0, field_serial.Ordinal);
                Assert.IsTrue(field_serial.Unique);

                Assert.IsTrue(field_int2.AllowDBNull);
                Assert.IsFalse(field_int2.AutoIncrement);
                Assert.AreEqual("field_int2", field_int2.ColumnName);
                Assert.AreEqual(typeof (short), field_int2.DataType);
                Assert.AreEqual(1, field_int2.Ordinal);
                Assert.IsFalse(field_int2.Unique);

                Assert.IsTrue(field_timestamp.AllowDBNull);
                Assert.IsFalse(field_timestamp.AutoIncrement);
                Assert.AreEqual("field_timestamp", field_timestamp.ColumnName);
                Assert.AreEqual(typeof (DateTime), field_timestamp.DataType);
                Assert.AreEqual(2, field_timestamp.Ordinal);
                Assert.IsFalse(field_timestamp.Unique);

                Assert.IsTrue(field_numeric.AllowDBNull);
                Assert.IsFalse(field_numeric.AutoIncrement);
                Assert.AreEqual("field_numeric", field_numeric.ColumnName);
                Assert.AreEqual(typeof (decimal), field_numeric.DataType);
                Assert.AreEqual(3, field_numeric.Ordinal);
                Assert.IsFalse(field_numeric.Unique);
            }
        }

        [Test]
        public void FillAddColumns()
        {
            using (var conn = OpenConnection())
            {
                Setup(conn);
                var ds = new DataSet();
                var da = new NpgsqlDataAdapter(@"SELECT field_serial, field_int2, field_timestamp, field_numeric FROM data", conn);

                da.MissingSchemaAction = MissingSchemaAction.Add;
                da.Fill(ds);

                var field_serial = ds.Tables[0].Columns[0];
                var field_int2 = ds.Tables[0].Columns[1];
                var field_timestamp = ds.Tables[0].Columns[2];
                var field_numeric = ds.Tables[0].Columns[3];

                Assert.AreEqual("field_serial", field_serial.ColumnName);
                Assert.AreEqual(typeof (int), field_serial.DataType);
                Assert.AreEqual(0, field_serial.Ordinal);

                Assert.AreEqual("field_int2", field_int2.ColumnName);
                Assert.AreEqual(typeof (short), field_int2.DataType);
                Assert.AreEqual(1, field_int2.Ordinal);

                Assert.AreEqual("field_timestamp", field_timestamp.ColumnName);
                Assert.AreEqual(typeof (DateTime), field_timestamp.DataType);
                Assert.AreEqual(2, field_timestamp.Ordinal);

                Assert.AreEqual("field_numeric", field_numeric.ColumnName);
                Assert.AreEqual(typeof (decimal), field_numeric.DataType);
                Assert.AreEqual(3, field_numeric.Ordinal);
            }
        }

        [Test]
        [MonoIgnore("Bug in mono, submitted pull request: https://github.com/mono/mono/pull/1172")]
        public void UpdateLettingNullFieldValue()
        {
            using (var conn = OpenConnection())
            {
                Setup(conn);
                var command = new NpgsqlCommand(@"INSERT INTO data (field_int2) VALUES (2)", conn);
                command.ExecuteNonQuery();

                var ds = new DataSet();

                var da = new NpgsqlDataAdapter("SELECT * FROM data", conn);
                da.InsertCommand = new NpgsqlCommand(";", conn);
                da.UpdateCommand = new NpgsqlCommand("UPDATE data SET field_int2 = :a, field_timestamp = :b, field_numeric = :c WHERE field_serial = :d", conn);

                da.UpdateCommand.Parameters.Add(new NpgsqlParameter("a", DbType.Int16));
                da.UpdateCommand.Parameters.Add(new NpgsqlParameter("b", DbType.DateTime));
                da.UpdateCommand.Parameters.Add(new NpgsqlParameter("c", DbType.Decimal));
                da.UpdateCommand.Parameters.Add(new NpgsqlParameter("d", NpgsqlDbType.Bigint));

                da.UpdateCommand.Parameters[0].Direction = ParameterDirection.Input;
                da.UpdateCommand.Parameters[1].Direction = ParameterDirection.Input;
                da.UpdateCommand.Parameters[2].Direction = ParameterDirection.Input;
                da.UpdateCommand.Parameters[3].Direction = ParameterDirection.Input;

                da.UpdateCommand.Parameters[0].SourceColumn = "field_int2";
                da.UpdateCommand.Parameters[1].SourceColumn = "field_timestamp";
                da.UpdateCommand.Parameters[2].SourceColumn = "field_numeric";
                da.UpdateCommand.Parameters[3].SourceColumn = "field_serial";

                da.Fill(ds);

                var dt = ds.Tables[0];
                Assert.IsNotNull(dt);

                var dr = ds.Tables[0].Rows[ds.Tables[0].Rows.Count - 1];
                dr["field_int2"] = 4;

                var ds2 = ds.GetChanges();
                da.Update(ds2);
                ds.Merge(ds2);
                ds.AcceptChanges();

                using (var dr2 = new NpgsqlCommand(@"SELECT field_int2 FROM data", conn).ExecuteReader())
                {
                    dr2.Read();
                    Assert.AreEqual(4, dr2["field_int2"]);
                }
            }
        }

        [Test]
        public void FillWithDuplicateColumnName()
        {
            using (var conn = OpenConnection())
            {
                Setup(conn);
                var ds = new DataSet();
                var da = new NpgsqlDataAdapter("SELECT field_serial, field_serial FROM data", conn);
                da.Fill(ds);
            }
        }

        [Test]
        [Ignore("")]
        public void UpdateWithDataSet()
        {
            DoUpdateWithDataSet();
        }

        public virtual void DoUpdateWithDataSet()
        {
            using (var conn = OpenConnection())
            {
                var command = new NpgsqlCommand("insert into tableb(field_int2) values (2)", conn);
                command.ExecuteNonQuery();

                var ds = new DataSet();
                var da = new NpgsqlDataAdapter("select * from tableb", conn);
                var cb = new NpgsqlCommandBuilder(da);
                Assert.IsNotNull(cb);

                da.Fill(ds);

                var dt = ds.Tables[0];
                Assert.IsNotNull(dt);

                var dr = ds.Tables[0].Rows[ds.Tables[0].Rows.Count - 1];

                dr["field_int2"] = 4;

                var ds2 = ds.GetChanges();
                da.Update(ds2);
                ds.Merge(ds2);
                ds.AcceptChanges();

                using (var dr2 = new NpgsqlCommand("select * from tableb", conn).ExecuteReader())
                {
                    dr2.Read();
                    Assert.AreEqual(4, dr2["field_int2"]);
                }
            }
        }

        [Test]
        [Ignore("")]
        public void InsertWithCommandBuilderCaseSensitive()
        {
            DoInsertWithCommandBuilderCaseSensitive();
        }

        public virtual void DoInsertWithCommandBuilderCaseSensitive()
        {
            using (var conn = OpenConnection())
            {
                var ds = new DataSet();
                var da = new NpgsqlDataAdapter("select * from tablei", conn);
                var builder = new NpgsqlCommandBuilder(da);
                Assert.IsNotNull(builder);

                da.Fill(ds);

                var dt = ds.Tables[0];
                var dr = dt.NewRow();
                dr["Field_Case_Sensitive"] = 4;
                dt.Rows.Add(dr);

                var ds2 = ds.GetChanges();
                da.Update(ds2);
                ds.Merge(ds2);
                ds.AcceptChanges();

                using (var dr2 = new NpgsqlCommand("select * from tablei", conn).ExecuteReader())
                {
                    dr2.Read();
                    Assert.AreEqual(4, dr2[1]);
                }
            }
        }

        [Test]
        public void IntervalAsTimeSpan()
        {
            using (var conn = OpenConnection())
            {
                conn.ExecuteNonQuery(@"CREATE TEMP TABLE data (" +
                                      "  pk SERIAL PRIMARY KEY, " +
                                      "  interval INTERVAL" +
                                      ")");
                conn.ExecuteNonQuery(@"INSERT INTO data (interval) VALUES ('1 hour'::INTERVAL)");

                var dt = new DataTable("data");
                var command = new NpgsqlCommand
                {
                    CommandType = CommandType.Text,
                    CommandText = "SELECT interval FROM data",
                    Connection = conn
                };
                var da = new NpgsqlDataAdapter {SelectCommand = command};
                da.Fill(dt);
                foreach (DataRow dr in dt.Rows)
                {
                    //Console.Out.WriteLine(dr["interval"]);
                }
            }
        }

        [Test]
        public void IntervalAsTimeSpan2()
        {
            using (var conn = OpenConnection())
            {
                conn.ExecuteNonQuery(@"CREATE TEMP TABLE data (" +
                                      "  pk SERIAL PRIMARY KEY, " +
                                      "  interval INTERVAL" +
                                      ")");
                conn.ExecuteNonQuery(@"INSERT INTO data (interval) VALUES ('1 hour'::INTERVAL)");

                var dt = new DataTable("data");
                //DataColumn c = dt.Columns.Add("dauer", typeof(TimeSpan));
                // DataColumn c = dt.Columns.Add("dauer", typeof(NpgsqlInterval));
                //c.AllowDBNull = true;
                var command = new NpgsqlCommand();
                command.CommandType = CommandType.Text;
                command.CommandText = "SELECT interval FROM data";
                command.Connection = conn;
                var da = new NpgsqlDataAdapter();
                da.SelectCommand = command;
                da.Fill(dt);
                foreach (DataRow dr in dt.Rows)
                {
                    //Console.Out.WriteLine(dr["interval"]);
                }
            }
        }

        [Test]
        public void DbDataAdapterCommandAccess()
        {
            using (var conn = OpenConnection())
            using (var command = new NpgsqlCommand("SELECT CAST('1 hour' AS interval) AS dauer", conn))
            {
                Setup(conn);
                var da = new NpgsqlDataAdapter();
                da.SelectCommand = command;
                System.Data.Common.DbDataAdapter common = da;
                Assert.IsNotNull(common.SelectCommand);
            }
        }

        [Test, Description("Makes sure that the INSERT/UPDATE/DELETE commands are auto-populated on NpgsqlDataAdapter")]
        [IssueLink("https://github.com/npgsql/npgsql/issues/179")]
        [Ignore("Somehow related to us using a temporary table???")]
        public void AutoPopulateAdapterCommands()
        {
            using (var conn = OpenConnection())
            {
                Setup(conn);
                var da = new NpgsqlDataAdapter("SELECT field_pk,field_int4 FROM data", conn);
                var builder = new NpgsqlCommandBuilder(da);
                var ds = new DataSet();
                da.Fill(ds);

                var table = ds.Tables[0];
                var row = table.NewRow();
                row["field_pk"] = 1;
                row["field_int4"] = 8;
                table.Rows.Add(row);
                da.Update(ds);
                Assert.That(conn.ExecuteScalar(@"SELECT field_int4 FROM data"), Is.EqualTo(8));

                row["field_int4"] = 9;
                da.Update(ds);
                Assert.That(conn.ExecuteScalar(@"SELECT field_int4 FROM data"), Is.EqualTo(9));

                row.Delete();
                da.Update(ds);
                Assert.That(conn.ExecuteScalar(@"SELECT COUNT(*) FROM data"), Is.EqualTo(0));
            }
        }

        [Test]
        public void CommandBuilderQuoting()
        {
            var cb = new NpgsqlCommandBuilder();
            const string orig = "some\"column";
            var quoted = cb.QuoteIdentifier(orig);
            Assert.That(quoted, Is.EqualTo("\"some\"\"column\""));
            Assert.That(cb.UnquoteIdentifier(quoted), Is.EqualTo(orig));
        }

        [Test, Description("Makes sure a correct SQL string is built with GetUpdateCommand(true) using correct parameter names and placeholders")]
        [IssueLink("https://github.com/npgsql/npgsql/issues/397")]
<<<<<<< HEAD
        public void GetUpdateCommand()
        {
            using (var da = new NpgsqlDataAdapter("SELECT field_pk, field_int4 FROM data", Conn))
            {
                using (var cb = new NpgsqlCommandBuilder(da))
                {
                    var updateCommand = cb.GetUpdateCommand(true);
                    da.UpdateCommand = updateCommand;

                    var ds = new DataSet();
                    da.Fill(ds);

                    var table = ds.Tables[0];
                    var row = table.Rows.Add();
                    row["field_pk"] = 1;
                    row["field_int4"] = 1;
                    da.Update(ds);

                    row["field_int4"] = 2;
                    da.Update(ds);

                    row.Delete();
                    da.Update(ds);
                }
            }
        }

        [SetUp]
        public void SetUp()
=======
        [Ignore("Somehow related to us using a temporary table???")]
        public void GetUpdateCommand()
>>>>>>> 9e75d8d9
        {
            using (var conn = OpenConnection())
            {
                Setup(conn);
                using (var da = new NpgsqlDataAdapter("SELECT field_pk, field_int4 FROM data", conn))
                {
                    using (var cb = new NpgsqlCommandBuilder(da))
                    {
                        var updateCommand = cb.GetUpdateCommand(true);
                        da.UpdateCommand = updateCommand;

                        var ds = new DataSet();
                        da.Fill(ds);

                        var table = ds.Tables[0];
                        var row = table.Rows.Add();
                        row["field_pk"] = 1;
                        row["field_int4"] = 1;
                        da.Update(ds);

                        row["field_int4"] = 2;
                        da.Update(ds);

                        row.Delete();
                        da.Update(ds);
                    }
                }
            }
        }

        [Test]
        public void LoadDataTable()
        {
            using (var conn = OpenConnection())
            {
                conn.ExecuteNonQuery("CREATE TEMP TABLE data (char5 CHAR(5), varchar5 VARCHAR(5))");
                using (var command = new NpgsqlCommand("SELECT char5, varchar5 FROM data", conn))
                using (var dr = command.ExecuteReader())
                {
                    var dt = new DataTable();
                    dt.Load(dr);
                    dr.Close();

                    Assert.AreEqual(5, dt.Columns[0].MaxLength);
                    Assert.AreEqual(5, dt.Columns[1].MaxLength);
                }
            }
        }

        public void Setup(NpgsqlConnection conn)
        {
            conn.ExecuteNonQuery("CREATE TEMP TABLE data (" +
                                 "field_pk SERIAL PRIMARY KEY," +
                                 "field_serial SERIAL," +
                                 "field_int2 SMALLINT," +
                                 "field_int4 INTEGER," +
                                 "field_numeric NUMERIC," +
                                 "field_timestamp TIMESTAMP" +
                                 ")");
        }
    }
}

#endif<|MERGE_RESOLUTION|>--- conflicted
+++ resolved
@@ -572,40 +572,8 @@
 
         [Test, Description("Makes sure a correct SQL string is built with GetUpdateCommand(true) using correct parameter names and placeholders")]
         [IssueLink("https://github.com/npgsql/npgsql/issues/397")]
-<<<<<<< HEAD
-        public void GetUpdateCommand()
-        {
-            using (var da = new NpgsqlDataAdapter("SELECT field_pk, field_int4 FROM data", Conn))
-            {
-                using (var cb = new NpgsqlCommandBuilder(da))
-                {
-                    var updateCommand = cb.GetUpdateCommand(true);
-                    da.UpdateCommand = updateCommand;
-
-                    var ds = new DataSet();
-                    da.Fill(ds);
-
-                    var table = ds.Tables[0];
-                    var row = table.Rows.Add();
-                    row["field_pk"] = 1;
-                    row["field_int4"] = 1;
-                    da.Update(ds);
-
-                    row["field_int4"] = 2;
-                    da.Update(ds);
-
-                    row.Delete();
-                    da.Update(ds);
-                }
-            }
-        }
-
-        [SetUp]
-        public void SetUp()
-=======
         [Ignore("Somehow related to us using a temporary table???")]
         public void GetUpdateCommand()
->>>>>>> 9e75d8d9
         {
             using (var conn = OpenConnection())
             {
