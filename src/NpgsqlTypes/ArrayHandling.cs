--- conflicted
+++ resolved
@@ -58,47 +58,33 @@
         /// Serialise the enumeration or array.
         /// </summary>
         public string FromArray(NpgsqlNativeTypeInfo TypeInfo, object NativeData, Boolean forExtendedQuery, NativeToBackendTypeConverterOptions options)
-        {
-
-            if (forExtendedQuery)
-            {
-<<<<<<< HEAD
-                StringBuilder sb = new StringBuilder("{");
-                //return sb.ToString();
-
-                WriteItem(TypeInfo, NativeData, sb, forExtendedQuery, options);
-
-                sb.Append("}");
-
-                return sb.ToString();
-
-=======
-                StringBuilder sb = new StringBuilder("");
->>>>>>> b4377ca3
-
-                if (WriteItem(TypeInfo, NativeData, sb, ForExtendedQuery))
-                {
-                    return sb.ToString();
-                }
-                else
-                {
-                    return "{}";
-                }
-
-            }
-            else
-            {
-
-                //just prepend "array" and then pass to WriteItem.
-                StringBuilder sb = new StringBuilder("array");
-                if (WriteItem(TypeInfo, NativeData, sb, forExtendedQuery, options))
-                {
-                    return sb.ToString();
-                }
-                else
-                {
-                    return "'{}'";
-                }
+        {
+
+            if (forExtendedQuery)
+            {
+                StringBuilder sb = new StringBuilder("");
+
+                if (WriteItem(TypeInfo, NativeData, sb, forExtendedQuery, options))
+                {
+                    return sb.ToString();
+                }
+                else
+                {
+                    return "{}";
+                }
+            }
+            else
+            {
+                //just prepend "array" and then pass to WriteItem.
+                StringBuilder sb = new StringBuilder("array");
+                if (WriteItem(TypeInfo, NativeData, sb, forExtendedQuery, options))
+                {
+                    return sb.ToString();
+                }
+                else
+                {
+                    return "'{}'";
+                }
             }
         }
 
@@ -131,8 +117,8 @@
                 return true;
             }
             
-        }
-
+        }
+
         private bool WriteArray(NpgsqlNativeTypeInfo TypeInfo, Array ar, StringBuilder sb, Boolean forExtendedQuery, NativeToBackendTypeConverterOptions options)
         {
             bool writtenSomething = false;
@@ -151,9 +137,9 @@
             {
 
                 // As this prcedure handles both prepared and plain query representations, in order to not keep if's inside the loops
-                // we simply set a placeholder here for both openElement ( '{' or '[' ) and closeElement ( '}', or ']' )
-
-                Char openElement = forExtendedQuery ? '{' : '[';
+                // we simply set a placeholder here for both openElement ( '{' or '[' ) and closeElement ( '}', or ']' )
+
+                Char openElement = forExtendedQuery ? '{' : '[';
                 Char closeElement = forExtendedQuery ? '}' : ']';
 
 
@@ -169,8 +155,8 @@
                 {
                     if (c%(curlength *= lengthTest) == 0)
                     {
-                        //sb.Append('[');
-                        sb.Append(openElement);
+                        //sb.Append('[');
+                        sb.Append(openElement);
                         
                     }
                     else
@@ -189,7 +175,7 @@
                 {
                     if (c%(curlength *= lengthTest) == 0)
                     {
-                        //sb.Append(']');
+                        //sb.Append(']');
                         sb.Append(closeElement);
                     }
                     else
@@ -207,19 +193,19 @@
                 sb.Remove(sb.Length - 1, 1);
             }
             return writtenSomething;
-        }
-
+        }
+
         private bool WriteEnumeration(NpgsqlNativeTypeInfo TypeInfo, IEnumerable col, StringBuilder sb, Boolean forExtendedQuery, NativeToBackendTypeConverterOptions options)
-        {
-            // As this prcedure handles both prepared and plain query representations, in order to not keep if's inside the loops
-            // we simply set a placeholder here for both openElement ( '{' or '[' ) and closeElement ( '}', or ']' )
-
-            Char openElement = forExtendedQuery ? '{' : '[';
+        {
+            // As this prcedure handles both prepared and plain query representations, in order to not keep if's inside the loops
+            // we simply set a placeholder here for both openElement ( '{' or '[' ) and closeElement ( '}', or ']' )
+
+            Char openElement = forExtendedQuery ? '{' : '[';
             Char closeElement = forExtendedQuery ? '}' : ']';
 
 
             bool writtenSomething = false;
-            //sb.Append('[');
+            //sb.Append('[');
             sb.Append(openElement);
 
             //write each item with a comma between them.
@@ -230,9 +216,9 @@
             }
             if (writtenSomething)
             {
-                //last comma was one too many. Replace it with the final }
-
-                //sb[sb.Length - 1] = ']';
+                //last comma was one too many. Replace it with the final }
+
+                //sb[sb.Length - 1] = ']';
                 sb[sb.Length - 1] = closeElement;
                 
             }
