#region License
// The PostgreSQL License
//
// Copyright (C) 2017 The Npgsql Development Team
//
// Permission to use, copy, modify, and distribute this software and its
// documentation for any purpose, without fee, and without a written
// agreement is hereby granted, provided that the above copyright notice
// and this paragraph and the following two paragraphs appear in all copies.
//
// IN NO EVENT SHALL THE NPGSQL DEVELOPMENT TEAM BE LIABLE TO ANY PARTY
// FOR DIRECT, INDIRECT, SPECIAL, INCIDENTAL, OR CONSEQUENTIAL DAMAGES,
// INCLUDING LOST PROFITS, ARISING OUT OF THE USE OF THIS SOFTWARE AND ITS
// DOCUMENTATION, EVEN IF THE NPGSQL DEVELOPMENT TEAM HAS BEEN ADVISED OF
// THE POSSIBILITY OF SUCH DAMAGE.
//
// THE NPGSQL DEVELOPMENT TEAM SPECIFICALLY DISCLAIMS ANY WARRANTIES,
// INCLUDING, BUT NOT LIMITED TO, THE IMPLIED WARRANTIES OF MERCHANTABILITY
// AND FITNESS FOR A PARTICULAR PURPOSE. THE SOFTWARE PROVIDED HEREUNDER IS
// ON AN "AS IS" BASIS, AND THE NPGSQL DEVELOPMENT TEAM HAS NO OBLIGATIONS
// TO PROVIDE MAINTENANCE, SUPPORT, UPDATES, ENHANCEMENTS, OR MODIFICATIONS.
#endregion

using System;
using System.ComponentModel;
using System.Data;
using System.Data.Common;
using System.Diagnostics;
using System.Reflection;
using System.Threading;
using System.Threading.Tasks;
using JetBrains.Annotations;
using NpgsqlTypes;

namespace Npgsql
{
    ///<summary>
    /// This class represents a parameter to a command that will be sent to server
    ///</summary>
#if NETSTANDARD1_3
    public sealed class NpgsqlParameter : DbParameter
#else
    public sealed class NpgsqlParameter : DbParameter, ICloneable
#endif
    {
        #region Fields and Properties

        // Fields to implement IDbDataParameter interface.
        byte _precision;
        byte _scale;
        int _size;

        // Fields to implement IDataParameter
        NpgsqlDbType? _npgsqlDbType;
        DbType? _dbType;
        Type _specificType;
        string _name = String.Empty;
        object _value;
        object _npgsqlValue;

        /// <summary>
        /// Can be used to communicate a value from the validation phase to the writing phase.
        /// </summary>
        internal object ConvertedValue { get; set; }

<<<<<<< HEAD
=======
        [CanBeNull]
>>>>>>> 77767226
        internal LengthCache LengthCache { get; private set; }

        internal TypeHandler Handler { get; private set; }
        internal FormatCode FormatCode { get; private set; }

        internal bool AutoAssignedName;

        #endregion

        #region Constructors

        /// <summary>
        /// Initializes a new instance of the <see cref="NpgsqlParameter">NpgsqlParameter</see> class.
        /// </summary>
        public NpgsqlParameter()
        {
            SourceColumn = String.Empty;
            Direction = ParameterDirection.Input;
#if NET45 || NET451
            SourceVersion = DataRowVersion.Current;
#endif
        }

        /// <summary>
        /// Initializes a new instance of the <see cref="NpgsqlParameter">NpgsqlParameter</see>
        /// class with the parameter name and a value of the new <b>NpgsqlParameter</b>.
        /// </summary>
        /// <param name="parameterName">The name of the parameter to map.</param>
        /// <param name="value">An <see cref="System.Object">Object</see> that is the value of the <see cref="NpgsqlParameter">NpgsqlParameter</see>.</param>
        /// <remarks>
        /// <p>When you specify an <see cref="System.Object">Object</see>
        /// in the value parameter, the <see cref="System.Data.DbType">DbType</see> is
        /// inferred from the .NET Framework type of the <b>Object</b>.</p>
        /// <p>When using this constructor, you must be aware of a possible misuse of the constructor which takes a DbType parameter.
        /// This happens when calling this constructor passing an int 0 and the compiler thinks you are passing a value of DbType.
        /// Use <code> Convert.ToInt32(value) </code> for example to have compiler calling the correct constructor.</p>
        /// </remarks>
        public NpgsqlParameter(String parameterName, object value) : this()
        {
            ParameterName = parameterName;
            Value = value;
        }

        /// <summary>
        /// Initializes a new instance of the <see cref="NpgsqlParameter">NpgsqlParameter</see>
        /// class with the parameter name and the data type.
        /// </summary>
        /// <param name="parameterName">The name of the parameter to map.</param>
        /// <param name="parameterType">One of the <see cref="System.Data.DbType">DbType</see> values.</param>
        public NpgsqlParameter(string parameterName, NpgsqlDbType parameterType)
            : this(parameterName, parameterType, 0, String.Empty)
        {
        }

        /// <summary>
        /// Initializes a new instance of the <see cref="NpgsqlParameter">NpgsqlParameter</see>.
        /// </summary>
        /// <param name="parameterName">The name of the parameter to map.</param>
        /// <param name="parameterType">One of the <see cref="System.Data.DbType">DbType</see> values.</param>
        public NpgsqlParameter(string parameterName, DbType parameterType)
            : this(parameterName, parameterType, 0, String.Empty)
        {
        }

        /// <summary>
        /// Initializes a new instance of the <see cref="NpgsqlParameter">NpgsqlParameter</see>.
        /// </summary>
        /// <param name="parameterName">The name of the parameter to map.</param>
        /// <param name="parameterType">One of the <see cref="NpgsqlTypes.NpgsqlDbType">NpgsqlDbType</see> values.</param>
        /// <param name="size">The length of the parameter.</param>
        public NpgsqlParameter(string parameterName, NpgsqlDbType parameterType, int size)
            : this(parameterName, parameterType, size, String.Empty)
        {
        }

        /// <summary>
        /// Initializes a new instance of the <see cref="NpgsqlParameter">NpgsqlParameter</see>.
        /// </summary>
        /// <param name="parameterName">The name of the parameter to map.</param>
        /// <param name="parameterType">One of the <see cref="System.Data.DbType">DbType</see> values.</param>
        /// <param name="size">The length of the parameter.</param>
        public NpgsqlParameter(string parameterName, DbType parameterType, int size)
            : this(parameterName, parameterType, size, String.Empty)
        {
        }

        /// <summary>
        /// Initializes a new instance of the <see cref="NpgsqlParameter">NpgsqlParameter</see>
        /// </summary>
        /// <param name="parameterName">The name of the parameter to map.</param>
        /// <param name="parameterType">One of the <see cref="NpgsqlTypes.NpgsqlDbType">NpgsqlDbType</see> values.</param>
        /// <param name="size">The length of the parameter.</param>
        /// <param name="sourceColumn">The name of the source column.</param>
        public NpgsqlParameter(string parameterName, NpgsqlDbType parameterType, int size, string sourceColumn)
            : this()
        {
            ParameterName = parameterName;
            NpgsqlDbType = parameterType;
            _size = size;
            SourceColumn = sourceColumn;
        }

        /// <summary>
        /// Initializes a new instance of the <see cref="NpgsqlParameter">NpgsqlParameter</see>.
        /// </summary>
        /// <param name="parameterName">The name of the parameter to map.</param>
        /// <param name="parameterType">One of the <see cref="System.Data.DbType">DbType</see> values.</param>
        /// <param name="size">The length of the parameter.</param>
        /// <param name="sourceColumn">The name of the source column.</param>
        public NpgsqlParameter(string parameterName, DbType parameterType, int size, string sourceColumn)
            : this()
        {
            ParameterName = parameterName;
            DbType = parameterType;
            _size = size;
            SourceColumn = sourceColumn;
        }

#if NET45 || NET451
        /// <summary>
        /// Initializes a new instance of the <see cref="NpgsqlParameter">NpgsqlParameter</see>.
        /// </summary>
        /// <param name="parameterName">The name of the parameter to map.</param>
        /// <param name="parameterType">One of the <see cref="NpgsqlTypes.NpgsqlDbType">NpgsqlDbType</see> values.</param>
        /// <param name="size">The length of the parameter.</param>
        /// <param name="sourceColumn">The name of the source column.</param>
        /// <param name="direction">One of the <see cref="System.Data.ParameterDirection">ParameterDirection</see> values.</param>
        /// <param name="isNullable"><b>true</b> if the value of the field can be null, otherwise <b>false</b>.</param>
        /// <param name="precision">The total number of digits to the left and right of the decimal point to which
        /// <see cref="NpgsqlParameter.Value">Value</see> is resolved.</param>
        /// <param name="scale">The total number of decimal places to which
        /// <see cref="NpgsqlParameter.Value">Value</see> is resolved.</param>
        /// <param name="sourceVersion">One of the <see cref="System.Data.DataRowVersion">DataRowVersion</see> values.</param>
        /// <param name="value">An <see cref="System.Object">Object</see> that is the value
        /// of the <see cref="NpgsqlParameter">NpgsqlParameter</see>.</param>
        public NpgsqlParameter(string parameterName, NpgsqlDbType parameterType, int size, string sourceColumn,
                               ParameterDirection direction, bool isNullable, byte precision, byte scale,
                               DataRowVersion sourceVersion, object value)
            : this()
        {
            ParameterName = parameterName;
            Size = size;
            SourceColumn = sourceColumn;
            Direction = direction;
            IsNullable = isNullable;
            Precision = precision;
            Scale = scale;
            SourceVersion = sourceVersion;
            Value = value;

            NpgsqlDbType = parameterType;
        }

        /// <summary>
        /// Initializes a new instance of the <see cref="NpgsqlParameter">NpgsqlParameter</see>.
        /// </summary>
        /// <param name="parameterName">The name of the parameter to map.</param>
        /// <param name="parameterType">One of the <see cref="System.Data.DbType">DbType</see> values.</param>
        /// <param name="size">The length of the parameter.</param>
        /// <param name="sourceColumn">The name of the source column.</param>
        /// <param name="direction">One of the <see cref="System.Data.ParameterDirection">ParameterDirection</see> values.</param>
        /// <param name="isNullable"><b>true</b> if the value of the field can be null, otherwise <b>false</b>.</param>
        /// <param name="precision">The total number of digits to the left and right of the decimal point to which
        /// <see cref="NpgsqlParameter.Value">Value</see> is resolved.</param>
        /// <param name="scale">The total number of decimal places to which
        /// <see cref="NpgsqlParameter.Value">Value</see> is resolved.</param>
        /// <param name="sourceVersion">One of the <see cref="System.Data.DataRowVersion">DataRowVersion</see> values.</param>
        /// <param name="value">An <see cref="System.Object">Object</see> that is the value
        /// of the <see cref="NpgsqlParameter">NpgsqlParameter</see>.</param>
        public NpgsqlParameter(string parameterName, DbType parameterType, int size, string sourceColumn,
                               ParameterDirection direction, bool isNullable, byte precision, byte scale,
                               DataRowVersion sourceVersion, object value)
            : this()
        {
            ParameterName = parameterName;
            Size = size;
            SourceColumn = sourceColumn;
            Direction = direction;
            IsNullable = isNullable;
            Precision = precision;
            Scale = scale;
            SourceVersion = sourceVersion;
            Value = value;

            DbType = parameterType;
        }
#endif

        #endregion

        #region Public Properties

        /// <summary>
        /// Gets or sets the value of the parameter.
        /// </summary>
        /// <value>An <see cref="System.Object">Object</see> that is the value of the parameter.
        /// The default value is null.</value>
#if NET45 || NET451
        [TypeConverter(typeof(StringConverter)), Category("Data")]
#endif
        public override object Value
        {
            get
            {
                return _value;
            }
            set
            {
                ClearBind();
                _value = value;
                _npgsqlValue = value;
                ConvertedValue = null;
            }
        }

        /// <summary>
        /// Gets or sets the value of the parameter.
        /// </summary>
        /// <value>An <see cref="System.Object">Object</see> that is the value of the parameter.
        /// The default value is null.</value>
        [Category("Data")]
        [TypeConverter(typeof(StringConverter))]
        public object NpgsqlValue
        {
            get { return _npgsqlValue; }
            set {
                ClearBind();
                _value = value;
                _npgsqlValue = value;
                ConvertedValue = null;
            }
        }

        /// <summary>
        /// Gets or sets a value that indicates whether the parameter accepts null values.
        /// </summary>
        public override bool IsNullable { get; set; }

        /// <summary>
        /// Gets or sets a value indicating whether the parameter is input-only,
        /// output-only, bidirectional, or a stored procedure return value parameter.
        /// </summary>
        /// <value>One of the <see cref="System.Data.ParameterDirection">ParameterDirection</see>
        /// values. The default is <b>Input</b>.</value>
        [DefaultValue(ParameterDirection.Input)]
        [Category("Data")]
        public override ParameterDirection Direction { get; set; }

        // Implementation of IDbDataParameter
        /// <summary>
        /// Gets or sets the maximum number of digits used to represent the
        /// <see cref="NpgsqlParameter.Value">Value</see> property.
        /// </summary>
        /// <value>The maximum number of digits used to represent the
        /// <see cref="NpgsqlParameter.Value">Value</see> property.
        /// The default value is 0, which indicates that the data provider
        /// sets the precision for <b>Value</b>.</value>
        [DefaultValue((Byte)0)]
        [Category("Data")]
#if NET45
// In mono .NET 4.5 is actually a later version, meaning that virtual Precision and Scale already exist in DbParameter
#pragma warning disable CS0114
        public byte Precision
#pragma warning restore CS0114
#else
        public override byte Precision
#endif
        {
            get { return _precision; }
            set
            {
                _precision = value;
                ClearBind();
            }
        }

        /// <summary>
        /// Gets or sets the number of decimal places to which
        /// <see cref="NpgsqlParameter.Value">Value</see> is resolved.
        /// </summary>
        /// <value>The number of decimal places to which
        /// <see cref="NpgsqlParameter.Value">Value</see> is resolved. The default is 0.</value>
        [DefaultValue((Byte)0)]
        [Category("Data")]
#if NET45
// In mono .NET 4.5 is actually a later version, meaning that virtual Precision and Scale already exist in DbParameter
#pragma warning disable CS0114
        public byte Scale
#pragma warning restore CS0114
#else
        public override byte Scale
#endif
        {
            get { return _scale; }
            set
            {
                _scale = value;
                ClearBind();
            }
        }

        /// <summary>
        /// Gets or sets the maximum size, in bytes, of the data within the column.
        /// </summary>
        /// <value>The maximum size, in bytes, of the data within the column.
        /// The default value is inferred from the parameter value.</value>
        [DefaultValue(0)]
        [Category("Data")]
        public override int Size
        {
            get { return _size; }
            set
            {
                if (value < -1)
                    throw new ArgumentException($"Invalid parameter Size value '{value}'. The value must be greater than or equal to 0.");

                _size = value;
                ClearBind();
            }
        }

        /// <summary>
        /// Gets or sets the <see cref="System.Data.DbType">DbType</see> of the parameter.
        /// </summary>
        /// <value>One of the <see cref="System.Data.DbType">DbType</see> values. The default is <b>Object</b>.</value>
        [DefaultValue(DbType.Object)]
        [Category("Data"), RefreshProperties(RefreshProperties.All)]
        public override DbType DbType
        {
            get
            {
                if (_dbType.HasValue) {
                    return _dbType.Value;
                }

                if (_value != null) {   // Infer from value
                    return TypeHandlerRegistry.ToDbType(_value.GetType());
                }

                return DbType.Object;
            }
            set
            {
                ClearBind();
                if (value == DbType.Object)
                {
                    _dbType = null;
                    _npgsqlDbType = null;
                }
                else
                {
                    _dbType = value;
                    _npgsqlDbType = TypeHandlerRegistry.ToNpgsqlDbType(value);
                }
            }
        }

        /// <summary>
        /// Gets or sets the <see cref="NpgsqlTypes.NpgsqlDbType">NpgsqlDbType</see> of the parameter.
        /// </summary>
        /// <value>One of the <see cref="NpgsqlTypes.NpgsqlDbType">NpgsqlDbType</see> values. The default is <b>Unknown</b>.</value>
        [DefaultValue(NpgsqlDbType.Unknown)]
        [Category("Data"), RefreshProperties(RefreshProperties.All)]
        public NpgsqlDbType NpgsqlDbType
        {
            get
            {
                if (_npgsqlDbType.HasValue) {
                    return _npgsqlDbType.Value;
                }

                if (_value != null) {   // Infer from value
                    return TypeHandlerRegistry.ToNpgsqlDbType(_value);
                }

                return NpgsqlDbType.Unknown;
            }
            set
            {
                if (value == NpgsqlDbType.Array)
                    throw new ArgumentOutOfRangeException(nameof(value), "Cannot set NpgsqlDbType to just Array, Binary-Or with the element type (e.g. Array of Box is NpgsqlDbType.Array | NpgsqlDbType.Box).");
                if (value == NpgsqlDbType.Range)
                    throw new ArgumentOutOfRangeException(nameof(value), "Cannot set NpgsqlDbType to just Range, Binary-Or with the element type (e.g. Range of integer is NpgsqlDbType.Range | NpgsqlDbType.Integer)");

                ClearBind();
                _npgsqlDbType = value;
                _dbType = TypeHandlerRegistry.ToDbType(value);
            }
        }

        /// <summary>
        /// Gets or sets The name of the <see cref="NpgsqlParameter">NpgsqlParameter</see>.
        /// </summary>
        /// <value>The name of the <see cref="NpgsqlParameter">NpgsqlParameter</see>.
        /// The default is an empty string.</value>
        [DefaultValue("")]
        public override string ParameterName
        {
            get { return _name; }
            set
            {
                _name = value;
                if (value == null)
                {
                    _name = String.Empty;
                }
                // no longer prefix with : so that The name returned is The name set

                _name = _name.Trim();

                if (Collection != null)
                {
                    Collection.InvalidateHashLookups();
                    ClearBind();
                }
                AutoAssignedName = false;
            }
        }

        /// <summary>
        /// Gets or sets The name of the source column that is mapped to the
        /// DataSet and used for loading or
        /// returning the <see cref="Value">Value</see>.
        /// </summary>
        /// <value>The name of the source column that is mapped to the DataSet.
        /// The default is an empty string.</value>
        [DefaultValue("")]
        [Category("Data")]
        public override String SourceColumn { get; set; }

#if NET45 || NET451
        /// <summary>
        /// Gets or sets the <see cref="System.Data.DataRowVersion">DataRowVersion</see>
        /// to use when loading <see cref="NpgsqlParameter.Value">Value</see>.
        /// </summary>
        /// <value>One of the <see cref="System.Data.DataRowVersion">DataRowVersion</see> values.
        /// The default is <b>Current</b>.</value>
        [Category("Data"), DefaultValue(DataRowVersion.Current)]
        public override DataRowVersion SourceVersion { get; set; }
#endif

        /// <summary>
        /// Source column mapping.
        /// </summary>
        public override bool SourceColumnNullMapping { get; set; }

        /// <summary>
        /// Used in combination with NpgsqlDbType.Enum or NpgsqlDbType.Array | NpgsqlDbType.Enum to indicate the enum type.
        /// For other NpgsqlDbTypes, this field is not used.
        /// </summary>
        [Obsolete("Use the SpecificType property instead")]
        [PublicAPI]
        public Type EnumType
        {
            get { return SpecificType; }
            set { SpecificType = value; }
        }

        /// <summary>
        /// Used in combination with NpgsqlDbType.Enum or NpgsqlDbType.Composite to indicate the specific enum or composite type.
        /// For other NpgsqlDbTypes, this field is not used.
        /// </summary>
        [PublicAPI]
        public Type SpecificType
        {
            get {
                if (_specificType != null)
                    return _specificType;

                // Try to infer type if NpgsqlDbType is Enum or has not been set
                if ((!_npgsqlDbType.HasValue || _npgsqlDbType == NpgsqlDbType.Enum) && _value != null)
                {
                    var type = _value.GetType();
                    if (type.GetTypeInfo().IsEnum)
                        return type;
                    if (type.IsArray && type.GetElementType().GetTypeInfo().IsEnum)
                        return type.GetElementType();
                }
                return null;
            }
            set { _specificType = value; }
        }

        /// <summary>
        /// The collection to which this parameter belongs, if any.
        /// </summary>
#pragma warning disable CA2227
        [CanBeNull]
        public NpgsqlParameterCollection Collection { get; set; }
#pragma warning restore CA2227

        #endregion

        #region Internals

        /// <summary>
        /// The name scrubbed of any optional marker
        /// </summary>
        internal string CleanName
        {
            get
            {
                string name = ParameterName;
                if (name.Length > 0 && (name[0] == ':' || name[0] == '@'))
                {
                    return name.Substring(1);
                }
                return name;

            }
        }

        /// <summary>
        /// Returns whether this parameter has had its type set explicitly via DbType or NpgsqlDbType
        /// (and not via type inference)
        /// </summary>
        internal bool IsTypeExplicitlySet => _npgsqlDbType.HasValue || _dbType.HasValue;

        internal void ResolveHandler(TypeHandlerRegistry registry)
        {
            if (Handler != null) {
                return;
            }

            if (_npgsqlDbType.HasValue)
            {
                Handler = registry[_npgsqlDbType.Value, SpecificType];
            }
            else if (_dbType.HasValue)
            {
                Handler = registry[_dbType.Value];
            }
            else if (_value != null)
            {
                Handler = registry[_value];
            }
            else
            {
                throw new InvalidOperationException($"Parameter '{ParameterName}' must have its value set");
            }
        }

        internal void Bind(TypeHandlerRegistry registry)
        {
            ResolveHandler(registry);

            Debug.Assert(Handler != null);
            FormatCode = Handler.PreferTextWrite ? FormatCode.Text : FormatCode.Binary;
        }

        internal int ValidateAndGetLength()
        {
            if (_value == null)
                throw new InvalidCastException($"Parameter {ParameterName} must be set");
            if (_value is DBNull)
                return 0;

            var lengthCache = LengthCache;
            var len = Handler.ValidateAndGetLength(Value, ref lengthCache, this);
            LengthCache = lengthCache;
            return len;
        }

        internal Task WriteWithLength(WriteBuffer buf, bool async, CancellationToken cancellationToken)
            => Handler.WriteWithLength(Value, buf, LengthCache, this, async, cancellationToken);

        void ClearBind()
        {
            Handler = null;
        }

        /// <summary>
        /// Reset DBType.
        /// </summary>
        public override void ResetDbType()
        {
            //type_info = NpgsqlTypesHelper.GetNativeTypeInfo(typeof(String));
            _dbType = null;
            _npgsqlDbType = null;
            Value = Value;
            ClearBind();
        }

        internal bool IsInputDirection => Direction == ParameterDirection.InputOutput || Direction == ParameterDirection.Input;

        internal bool IsOutputDirection => Direction == ParameterDirection.InputOutput || Direction == ParameterDirection.Output;

        #endregion

        #region Clone

        /// <summary>
        /// Creates a new <see cref="NpgsqlParameter">NpgsqlParameter</see> that
        /// is a copy of the current instance.
        /// </summary>
        /// <returns>A new <see cref="NpgsqlParameter">NpgsqlParameter</see> that is a copy of this instance.</returns>
        public NpgsqlParameter Clone()
        {
            // use fields instead of properties
            // to avoid auto-initializing something like type_info
            var clone = new NpgsqlParameter
            {
                _precision = _precision,
                _scale = _scale,
                _size = _size,
                _dbType = _dbType,
                _npgsqlDbType = _npgsqlDbType,
                _specificType = _specificType,
                Direction = Direction,
                IsNullable = IsNullable,
                _name = _name,
                SourceColumn = SourceColumn,
#if NET45 || NET451
                SourceVersion = SourceVersion,
#endif
                _value = _value,
                _npgsqlValue = _npgsqlValue,
                SourceColumnNullMapping = SourceColumnNullMapping,
                AutoAssignedName = AutoAssignedName
            };
            return clone;
        }

#if NET45 || NET451
        object ICloneable.Clone()
        {
            return Clone();
        }
#endif
        #endregion
    }
}<|MERGE_RESOLUTION|>--- conflicted
+++ resolved
@@ -63,10 +63,7 @@
         /// </summary>
         internal object ConvertedValue { get; set; }
 
-<<<<<<< HEAD
-=======
         [CanBeNull]
->>>>>>> 77767226
         internal LengthCache LengthCache { get; private set; }
 
         internal TypeHandler Handler { get; private set; }
